--- conflicted
+++ resolved
@@ -1092,7 +1092,6 @@
         if not dag:
             flash("Cannot find DAG: {}".format(dag_id))
             return redirect(origin)
-<<<<<<< HEAD
 
         if not task:
             flash("Cannot find task {} in DAG {}".format(task_id, dag.dag_id))
@@ -1100,15 +1099,6 @@
 
         from airflow.api.common.experimental.mark_tasks import set_state
 
-=======
-
-        if not task:
-            flash("Cannot find task {} in DAG {}".format(task_id, dag.dag_id))
-            return redirect(origin)
-
-        from airflow.api.common.experimental.mark_tasks import set_state
-
->>>>>>> 2a608972
         if confirmed:
             altered = set_state(task=task, execution_date=execution_date,
                                 upstream=upstream, downstream=downstream,
@@ -1122,15 +1112,9 @@
                                   upstream=upstream, downstream=downstream,
                                   future=future, past=past, state=State.SUCCESS,
                                   commit=False)
-<<<<<<< HEAD
 
         details = "\n".join([str(t) for t in to_be_altered])
 
-=======
-
-        details = "\n".join([str(t) for t in to_be_altered])
-
->>>>>>> 2a608972
         response = self.render("airflow/confirm.html",
                                message=("Here's the list of task instances you are "
                                         "about to mark as successful:"),
